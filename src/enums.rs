--- conflicted
+++ resolved
@@ -2,11 +2,7 @@
 #[cfg(feature = "pyo3")]
 use pyo3::prelude::*;
 
-<<<<<<< HEAD
 #[cfg_attr(feature = "pyo3", pyclass)]
-=======
-/// Options for an order's self trade behavior.
->>>>>>> 97660c06
 #[derive(BorshDeserialize, BorshSerialize, Copy, Clone, PartialEq, Eq, Debug)]
 pub enum SelfTradeBehavior {
     /// If an order would cross a limit order with the same maker, the crossing order will be rejected.
@@ -20,11 +16,7 @@
     DecrementTake,
 }
 
-<<<<<<< HEAD
 #[cfg_attr(feature = "pyo3", pyclass)]
-=======
-/// Options for an order's side.
->>>>>>> 97660c06
 #[derive(BorshDeserialize, BorshSerialize, Copy, Clone, PartialEq, Eq, Debug)]
 pub enum Side {
     Bid,
@@ -32,9 +24,9 @@
 }
 
 impl Side {
-<<<<<<< HEAD
-    pub fn from_order_sequence_number(order_id: u64) -> Self {
-        match order_id.leading_zeros() {
+    /// Returns the side of an order, given the order_sequence_number.
+    pub fn from_order_sequence_number(order_sequence_number: u64) -> Self {
+        match order_sequence_number.leading_zeros() {
             0 => Side::Bid,
             _ => Side::Ask,
         }
@@ -43,30 +35,18 @@
 
 #[cfg_attr(feature = "pyo3", pymethods)]
 impl Side {
-=======
     /// Returns the opposite side.
->>>>>>> 97660c06
     pub fn opposite(&self) -> Self {
         match *self {
             Side::Bid => Side::Ask,
             Side::Ask => Side::Bid,
         }
     }
-
-<<<<<<< HEAD
     // cfg_attr doesn't work for staticmethod yet
     #[cfg(feature = "pyo3")]
     #[pyo3(name = "from_order_sequence_number")]
     #[staticmethod]
-    pub fn py_from_order_sequence_number(order_id: u64) -> Self {
-        Self::from_order_sequence_number(order_id)
-=======
-    /// Returns the side of an order, given the order_sequence_number.
-    pub fn from_order_sequence_number(order_sequence_number: u64) -> Self {
-        match order_sequence_number.leading_zeros() {
-            0 => Side::Bid,
-            _ => Side::Ask,
-        }
->>>>>>> 97660c06
+    pub fn py_from_order_sequence_number(order_sequence_number: u64) -> Self {
+        Self::from_order_sequence_number(order_sequence_number)
     }
 }